--- conflicted
+++ resolved
@@ -16,9 +16,6 @@
 archive and put it somewhere on your path, or build from source by running:
 ```sh
 cargo install evcxr_jupyter
-evcxr_jupyter --install
-<<<<<<< HEAD
-=======
 ```
 
 Whether using a prebuilt binary or one you built yourself, you'll need to run
@@ -26,7 +23,6 @@
 
 ```sh
 evcxr_jupyter --install
->>>>>>> 96096af9
 ```
 
 By default, `evcxr_jupyter --install` will install the kernel into a user local
