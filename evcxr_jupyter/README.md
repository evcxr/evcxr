# Evcxr Jupyter Kernel

[![Open In Colab](https://colab.research.google.com/assets/colab-badge.svg)](https://colab.research.google.com/github/evcxr/evcxr/blob/main/evcxr_jupyter/samples/evcxr_jupyter_tour.ipynb)

[![Binder](https://mybinder.org/badge.svg)](https://mybinder.org/v2/gh/evcxr/evcxr/main?filepath=evcxr_jupyter%2Fsamples%2Fevcxr_jupyter_tour.ipynb)

[![Latest Version](https://img.shields.io/crates/v/evcxr_jupyter.svg)](https://crates.io/crates/evcxr_jupyter)

A [Jupyter](https://jupyter.org/) Kernel for the Rust programming language.

## Installation

If you don't already have Rust installed, [follow these
instructions](https://www.rust-lang.org/tools/install).

You can either download a pre-built binary from the
[Releases](https://github.com/evcxr/evcxr/releases) page, extract it from the archive and put it
somewhere on your path, or build from source by running:
```sh
cargo install --locked evcxr_jupyter
```

Whether using a prebuilt binary or one you built yourself, you'll need to run the following command
in order to register the kernel with Jupyter.

```sh
evcxr_jupyter --install
```

By default, `evcxr_jupyter --install` will install the kernel into a user local directory, e.g.,
`$HOME/.local/share/jupyter/kernels`.

<<<<<<< HEAD
When installing inside a virtualenv, the correct path can be provided using the
environment variable `JUPYTER_PATH`, i.e.

```sh
env JUPYTER_PATH=$VIRTUAL_ENV/share/jupyter/ evcxr_jupyter --install
```

If your operating system is an older version, or has a different libc than what
the pre-built binaries were compiled with, then you'll need to build from source
using the command above.
=======
If your operating system is an older version, or has a different libc than what the pre-built
binaries were compiled with, then you'll need to build from source using the command above.
>>>>>>> d2f3a936

To actually use evcxr_jupyter, you'll need Jupyter notebook to be installed.
* Debian or Ubuntu Linux: `sudo apt install jupyter-notebook`
* Mac: You might be able to `brew install jupyter`
* Windows, or if the above options don't work for you, see https://jupyter.org/install

You'll also need the source for the Rust standard library installed. If you already use
rust-analyzer, you'll likely have this installed. To install this using rustup, run:

```sh
rustup component add rust-src
```

## Running

To start Jupyter Notebook, run:

```sh
jupyter notebook
```

Once started, it should open a page in your web browser. Look for the "New" menu on the right and
from it, select "Rust".

## Usage information

Evcxr is both a REPL and a Jupyter kernel. See [Evcxr common
usage](https://github.com/evcxr/evcxr/blob/main/COMMON.md) for information that is common to both.

## Custom output

The last expression in a cell gets printed. By default, we'll use the debug formatter to emit plain
text. If you'd like, you can provide a function to show your type (or someone else's type) as HTML
(or an image). To do this, the type needs to implement a method called ```evcxr_display``` which
should then print one or more mime-typed blocks to stdout. Each block starts with a line containing
EVCXR\_BEGIN\_CONTENT followed by the mime type, then a newline, the content then ends with a line
containing EVCXR\_END\_CONTENT.

For example, the following shows how you might provide a custom display function for a type Matrix.
You can copy this code into a Jupyter notebook cell to try it out.

```rust
use std::fmt::Debug;
pub struct Matrix<T> {pub values: Vec<T>, pub row_size: usize}
impl<T: Debug> Matrix<T> {
    pub fn evcxr_display(&self) {
        let mut html = String::new();
        html.push_str("<table>");
        for r in 0..(self.values.len() / self.row_size) {
            html.push_str("<tr>");
            for c in 0..self.row_size {
                html.push_str("<td>");
                html.push_str(&format!("{:?}", self.values[r * self.row_size + c]));
                html.push_str("</td>");
            }
            html.push_str("</tr>");
        }
        html.push_str("</table>");
        println!("EVCXR_BEGIN_CONTENT text/html\n{}\nEVCXR_END_CONTENT", html);
    }
}
let m = Matrix {values: vec![1,2,3,4,5,6,7,8,9], row_size: 3};
m
```

It's probably a good idea to either print the whole block at once, or to lock stdout then print the
block. This should ensure that nothing else prints to stdout at the same time (at least no other
Rust code).

If the content is binary (e.g. mime type "image/png") then it should be base64 encoded.

## Prompting for input

```rust
:dep evcxr_input
let name = evcxr_input::get_string("Name?");
let password = evcxr_input::get_password("Password?");
```

## Installing from git head

If there's a bugfix in git that you'd like to try out, you can install directly from git with the
command:

```sh
cargo install --force --git https://github.com/evcxr/evcxr.git evcxr_jupyter
```

## 3rd party integrations

There are several Rust crates that provide Evcxr integration:

* [Petgraph](https://crates.io/crates/petgraph-evcxr)
  * Graphs (the kind with nodes and edges)
* [Plotly](https://igiagkiozis.github.io/plotly/content/fundamentals/jupyter_support.html)
  * Lots of different kinds of charts
* [Plotters](https://crates.io/crates/plotchart#trying-with-jupyter-evcxr-kernel-interactively)
  * Charts
* [Showata](https://crates.io/crates/showata)
  * Displays images, vectors, matrices (nalgebra and ndarray)

## 3rd party resources

* Eng. Mahmoud Harmouch has written a series of articles and developed a list of Jupyter notebooks
  equipped with all the tools needed for various data analysis tasks that are documented in [this
  repository](https://github.com/wiseaidev/rust-data-analysis).

* Dr. Shahin Rostami has written a book [Data Analysis with Rust
  Notebooks](https://datacrayon.com/shop/product/data-analysis-with-rust-notebooks/). It uses
  library versions that are a bit out of date now, but the examples still work. He's also put up a
  great [getting started video](https://www.youtube.com/watch?v=0UEMn3yUoLo).

## Limitations

* Don't ask Jupyter to "interrupt kernel", it won't work. Rust threads can't be
  interrupted.

## Uninstall

```sh
evcxr_jupyter --uninstall
cargo uninstall evcxr_jupyter
```<|MERGE_RESOLUTION|>--- conflicted
+++ resolved
@@ -30,21 +30,15 @@
 By default, `evcxr_jupyter --install` will install the kernel into a user local directory, e.g.,
 `$HOME/.local/share/jupyter/kernels`.
 
-<<<<<<< HEAD
+If your operating system is an older version, or has a different libc than what the pre-built
+binaries were compiled with, then you'll need to build from source using the command above.
+
 When installing inside a virtualenv, the correct path can be provided using the
 environment variable `JUPYTER_PATH`, i.e.
 
 ```sh
 env JUPYTER_PATH=$VIRTUAL_ENV/share/jupyter/ evcxr_jupyter --install
 ```
-
-If your operating system is an older version, or has a different libc than what
-the pre-built binaries were compiled with, then you'll need to build from source
-using the command above.
-=======
-If your operating system is an older version, or has a different libc than what the pre-built
-binaries were compiled with, then you'll need to build from source using the command above.
->>>>>>> d2f3a936
 
 To actually use evcxr_jupyter, you'll need Jupyter notebook to be installed.
 * Debian or Ubuntu Linux: `sudo apt install jupyter-notebook`
